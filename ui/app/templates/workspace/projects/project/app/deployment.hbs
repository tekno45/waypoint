--- conflicted
+++ resolved
@@ -38,19 +38,5 @@
 </div>
 
 <div class="output-pane">
-<<<<<<< HEAD
-  {{#if hasLogs}}
-    <div class="output">
-      <code>A line of output</code>
-      <code>Another line of output</code>
-    </div>
-  {{else}}
-    <EmptyState>
-      <p>Waiting for deployment output</p>
-      <p>Deployment logs will be displayed in a moment</p>
-    </EmptyState>
-  {{/if}}
-=======
   <OperationLogs @jobId={{@model.jobId}} />
->>>>>>> d9b15aa3
 </div>